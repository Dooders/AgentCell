--- conflicted
+++ resolved
@@ -67,14 +67,12 @@
 
             # Investment phase
             cls.investment_phase(organelle, glucose_units)
-<<<<<<< HEAD
-=======
+            
             atp_after_investment = organelle.get_metabolite_quantity("ATP")
             logger.info(f"ATP after investment phase: {atp_after_investment}")
             logger.info(
                 f"ATP consumed in investment phase: {initial_atp - atp_after_investment}"
             )
->>>>>>> e52e1f94
 
             # Yield phase
             cls.yield_phase(organelle, glucose_units * 2)  # 2 G3P per glucose
